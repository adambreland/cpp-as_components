#! /bin/bash

# MIT License
#
# Copyright (c) 2021 Adam J. Breland
#
# Permission is hereby granted, free of charge, to any person obtaining a copy
# of this software and associated documentation files (the "Software"), to deal
# in the Software without restriction, including without limitation the rights
# to use, copy, modify, merge, publish, distribute, sublicense, and/or sell
# copies of the Software, and to permit persons to whom the Software is
# furnished to do so, subject to the following conditions:
#
# The above copyright notice and this permission notice shall be included in all
# copies or substantial portions of the Software.
#
# THE SOFTWARE IS PROVIDED "AS IS", WITHOUT WARRANTY OF ANY KIND, EXPRESS OR
# IMPLIED, INCLUDING BUT NOT LIMITED TO THE WARRANTIES OF MERCHANTABILITY,
# FITNESS FOR A PARTICULAR PURPOSE AND NONINFRINGEMENT. IN NO EVENT SHALL THE
# AUTHORS OR COPYRIGHT HOLDERS BE LIABLE FOR ANY CLAIM, DAMAGES OR OTHER
# LIABILITY, WHETHER IN AN ACTION OF CONTRACT, TORT OR OTHERWISE, ARISING FROM,
# OUT OF OR IN CONNECTION WITH THE SOFTWARE OR THE USE OR OTHER DEALINGS IN THE
# SOFTWARE.

# This script is invoked during the configuration of a local source directory.
# This configuration, among other purposes, allows build actions to be taken by
# a container which has a bind mount to the source directory. The script is
# responsible for creating symbolic links in the source directory to the
<<<<<<< HEAD
# external dependencies of as_components. See the WORKSPACE file of
# as_components for the Bazel targets definitions of its external dependencies.
=======
# external dependencies of as_components. Note that these symbolic links refer
# to directories which exist within the build_and_test container image. They
# are valid within a build_and_test container. See the WORKSPACE file of
# as_components for the Bazel target definitions of external dependencies.
>>>>>>> f1e4e64c
#
# Arguments:
# 1) The script accepts "help" and "--help" as the first argument.
# 2) If a help argument is not given, the script expects a sequence of
#    arguments where each argument is a name-value pair for an external
#    dependency path with the form:
#    <external dependency name>=<external dependency path>
#
#    For example: googletest=/usr/local/src/googletest
#
# Preconditions:
# 1) The working directory is the source directory of as_components.
#
# Return status:
# 1) The script returns zero if help was requested or if symbolic links to
#    all external dependencies were created. The script returns a non-zero
#    value otherwise.
# 2) Non-zero return status conditions:
#    a) The directory external_repo_links exists.
#    b) A path for an external dependency from an argument either does not
#       refer to a directory or refers to a directory which does not exist.
#    c) After processing the arguments, at least one external dependency was
#       not associated with a path.
#    d) An argument refers to an unknown external dependency name.

# Constants, containers, and functions which are viewed as script globals.

# A map whose keys are the working names of the external dependencies.
# The values for the keys are initially empty. Paths should be provided within
# arguments when the script is invoked. The arguments are processed, and each
# path is extracted and associated with its respective key.
declare -A external_dependency_map
external_dependency_map=(\
  [googletest]= \
  [simple_bazel_cpp_toolchain]=)

function PrintHelp
{
  local escaped_help_message=\
"This script creates symbolic links which are necessary to build the modules \
of as_components. A directory named external_repo_links is created in \
as_components. Symbolic links to the external dependencies of the workspaces \
are added. External dependency paths are provided as script arguments with the \
form <dependency name>=<dependency path>. For example:\n\
googletest=/usr/local/src/googletest\n\n\
The names of the necessary external dependencies are printed below:"

  echo -e ${escaped_help_message}
  local external_dependency_name
  for external_dependency_name in "${!external_dependency_map[@]}"; do
    echo "${external_dependency_name}"
  done
}

function PrintEscapedErrorMessageForExit
{
  PrintHelp
  echo -e "\nERROR\n"${1}"\n\nScript exiting."
}

function CreateSymlinksForExternalDependencies
{
  mkdir -v external_repo_links || return 1
  local original_directory=${PWD}
  cd "${external_dependency_map[googletest]}"
  local absolute_googletest_directory=${PWD}
  cd "${external_dependency_map[simple_bazel_cpp_toolchain]}"
  local absolute_toolchain_directory=${PWD}
  cd ${original_directory}
  ln -v -s ${absolute_googletest_directory} external_repo_links/googletest &&
  ln -v -s ${absolute_toolchain_directory}  external_repo_links/simple_bazel_cpp_toolchain ||
  return 1
}

# Script logic start.

# Did the user ask for help?
if [[ (${1} == "--help") || (${1} == "help") ]]; then
  PrintHelp
  exit 0
fi

# Performs the following checks on workspace state:
# 1) Is a directory named "external_repo_links" absent as it should be when
#    this script is executed?
# An error message is printed and the script exits if the check fails.
if [[ -d external_repo_links ]]; then
  PrintEscapedErrorMessageForExit "The directory external_repo_links was \
present."
  exit 1
fi

# Processes the arguments, and performs limited validation during processing.
argument_dependency_name=
argument_dependency_path=
declare -i externals_in_arguments_count=0
for argument in "${@}"; do
  argument_dependency_name=${argument%%=*}
  # Was an external dependency name not extracted from the argument?
  if [[ ${#argument} -eq ${#argument_dependency_name} ]]; then
    PrintEscapedErrorMessageForExit "An argument lacked a dependency name or \
was not a name-value pair:\n"${argument}
    exit 1
  fi
  # Is the external dependency name not one of the expected names?
  if [[ !(-v external_dependency_map[${argument_dependency_name}]) ]]; then
    PrintEscapedErrorMessageForExit "An invalid external dependency name was \
present in: ${argument}\nInvalid name: ${argument_dependency_name}"
    exit 1
  fi
  # Extracts the path.
  argument_dependency_path=${argument:${#argument_dependency_name}+1}
  # Does the extracted path not refer to a directory?
  if [[ !(-d ${argument_dependency_path}) ]]; then
    PrintEscapedErrorMessageForExit "An invalid path value for present for: \
${argument_dependency_name}\nInvalid value: ${argument_dependency_path}"
    exit 1
  fi
  # Conditionally updates the count of unique arguments which were processed.
  if [[ -z ${external_dependency_map[${argument_dependency_name}]} ]]; then
    (( ++externals_in_arguments_count ))
  fi
  external_dependency_map[${argument_dependency_name}]=${argument_dependency_path}
done
# Check that an argument was provided for each external dependency.
if [[ externals_in_arguments_count -ne ${#external_dependency_map[@]} ]]; then
  PrintEscapedErrorMessageForExit "Some external dependency paths were not \
provided."
  exit 1
fi

CreateSymlinksForExternalDependencies ||
{
  PrintEscapedErrorMessageForExit "An error occurred during symbolic link \
creation.";
  exit 1;
}
echo -e "\nThe symbolic links for as_components were created."<|MERGE_RESOLUTION|>--- conflicted
+++ resolved
@@ -26,15 +26,10 @@
 # This configuration, among other purposes, allows build actions to be taken by
 # a container which has a bind mount to the source directory. The script is
 # responsible for creating symbolic links in the source directory to the
-<<<<<<< HEAD
-# external dependencies of as_components. See the WORKSPACE file of
-# as_components for the Bazel targets definitions of its external dependencies.
-=======
 # external dependencies of as_components. Note that these symbolic links refer
 # to directories which exist within the build_and_test container image. They
 # are valid within a build_and_test container. See the WORKSPACE file of
 # as_components for the Bazel target definitions of external dependencies.
->>>>>>> f1e4e64c
 #
 # Arguments:
 # 1) The script accepts "help" and "--help" as the first argument.
